--- conflicted
+++ resolved
@@ -16,11 +16,8 @@
 
 package org.springframework.cloud.client.loadbalancer;
 
-<<<<<<< HEAD
-=======
 import java.util.Objects;
 
->>>>>>> 653222d5
 import org.springframework.core.style.ToStringCreator;
 
 /**
@@ -57,8 +54,6 @@
 		return to.toString();
 	}
 
-<<<<<<< HEAD
-=======
 	@Override
 	public boolean equals(Object o) {
 		if (this == o) {
@@ -76,5 +71,4 @@
 		return Objects.hash(context);
 	}
 
->>>>>>> 653222d5
 }
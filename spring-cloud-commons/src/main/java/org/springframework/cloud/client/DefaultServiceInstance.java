/*
 * Copyright 2012-2020 the original author or authors.
 *
 * Licensed under the Apache License, Version 2.0 (the "License");
 * you may not use this file except in compliance with the License.
 * You may obtain a copy of the License at
 *
 *      https://www.apache.org/licenses/LICENSE-2.0
 *
 * Unless required by applicable law or agreed to in writing, software
 * distributed under the License is distributed on an "AS IS" BASIS,
 * WITHOUT WARRANTIES OR CONDITIONS OF ANY KIND, either express or implied.
 * See the License for the specific language governing permissions and
 * limitations under the License.
 */

package org.springframework.cloud.client;

import java.net.URI;
import java.util.LinkedHashMap;
import java.util.Map;
import java.util.Objects;

/**
 * Default implementation of {@link ServiceInstance}.
 *
 * @author Spencer Gibb
 * @author Tim Ysewyn
 * @author Charu Covindane
 * @author Neil Powell
 */
public class DefaultServiceInstance implements ServiceInstance {

	private String instanceId;

	private String serviceId;

	private String host;

	private int port;

	private boolean secure;

	private Map<String, String> metadata = new LinkedHashMap<>();

	private URI uri;

	/**
	 * @param instanceId the id of the instance.
	 * @param serviceId the id of the service.
	 * @param host the host where the service instance can be found.
	 * @param port the port on which the service is running.
	 * @param secure indicates whether or not the connection needs to be secure.
	 * @param metadata a map containing metadata.
	 */
	public DefaultServiceInstance(String instanceId, String serviceId, String host, int port, boolean secure,
			Map<String, String> metadata) {
		this.instanceId = instanceId;
		this.serviceId = serviceId;
		this.host = host;
		this.port = port;
		this.secure = secure;
		this.metadata = metadata;
	}

	/**
	 * @param instanceId the id of the instance.
	 * @param serviceId the id of the service.
	 * @param host the host where the service instance can be found.
	 * @param port the port on which the service is running.
	 * @param secure indicates whether or not the connection needs to be secure.
	 */
	public DefaultServiceInstance(String instanceId, String serviceId, String host, int port, boolean secure) {
		this(instanceId, serviceId, host, port, secure, new LinkedHashMap<>());
	}

	public DefaultServiceInstance() {
	}

	/**
	 * Creates a URI from the given ServiceInstance's host:port.
	 * @param instance the ServiceInstance.
<<<<<<< HEAD
	 * @return URI of the form (secure)?https:http + "host:port". Scheme port default used if port not set.
=======
	 * @return URI of the form (secure)?https:http + "host:port". Scheme port default used
	 * if port not set.
>>>>>>> 9c3620b7
	 */
	public static URI getUri(ServiceInstance instance) {
		String scheme = (instance.isSecure()) ? "https" : "http";
		int port = instance.getPort();
		if (port <= 0) {
<<<<<<< HEAD
		    port = (instance.isSecure()) ? 443 : 80;
=======
			port = (instance.isSecure()) ? 443 : 80;
>>>>>>> 9c3620b7
		}
		String uri = String.format("%s://%s:%s", scheme, instance.getHost(), port);
		return URI.create(uri);
	}

	@Override
	public URI getUri() {
		return getUri(this);
	}

	@Override
	public Map<String, String> getMetadata() {
		return metadata;
	}

	@Override
	public String getInstanceId() {
		return instanceId;
	}

	@Override
	public String getServiceId() {
		return serviceId;
	}

	@Override
	public String getHost() {
		return host;
	}

	@Override
	public int getPort() {
		return port;
	}

	@Override
	public boolean isSecure() {
		return secure;
	}

	public void setInstanceId(String instanceId) {
		this.instanceId = instanceId;
	}

	public void setServiceId(String serviceId) {
		this.serviceId = serviceId;
	}

	public void setHost(String host) {
		this.host = host;
	}

	public void setPort(int port) {
		this.port = port;
	}

	public void setUri(URI uri) {
		this.uri = uri;
		this.host = this.uri.getHost();
		this.port = this.uri.getPort();
		String scheme = this.uri.getScheme();
		if ("https".equals(scheme)) {
			this.secure = true;
		}
	}

	@Override
	public String toString() {
		return "DefaultServiceInstance{" + "instanceId='" + instanceId + '\'' + ", serviceId='" + serviceId + '\''
				+ ", host='" + host + '\'' + ", port=" + port + ", secure=" + secure + ", metadata=" + metadata + '}';
	}

	@Override
	public boolean equals(Object o) {
		if (this == o) {
			return true;
		}
		if (o == null || getClass() != o.getClass()) {
			return false;
		}
		DefaultServiceInstance that = (DefaultServiceInstance) o;
		return port == that.port && secure == that.secure && Objects.equals(instanceId, that.instanceId)
				&& Objects.equals(serviceId, that.serviceId) && Objects.equals(host, that.host)
				&& Objects.equals(metadata, that.metadata);
	}

	@Override
	public int hashCode() {
		return Objects.hash(instanceId, serviceId, host, port, secure, metadata);
	}

}<|MERGE_RESOLUTION|>--- conflicted
+++ resolved
@@ -80,22 +80,14 @@
 	/**
 	 * Creates a URI from the given ServiceInstance's host:port.
 	 * @param instance the ServiceInstance.
-<<<<<<< HEAD
-	 * @return URI of the form (secure)?https:http + "host:port". Scheme port default used if port not set.
-=======
 	 * @return URI of the form (secure)?https:http + "host:port". Scheme port default used
 	 * if port not set.
->>>>>>> 9c3620b7
 	 */
 	public static URI getUri(ServiceInstance instance) {
 		String scheme = (instance.isSecure()) ? "https" : "http";
 		int port = instance.getPort();
 		if (port <= 0) {
-<<<<<<< HEAD
-		    port = (instance.isSecure()) ? 443 : 80;
-=======
 			port = (instance.isSecure()) ? 443 : 80;
->>>>>>> 9c3620b7
 		}
 		String uri = String.format("%s://%s:%s", scheme, instance.getHost(), port);
 		return URI.create(uri);

--- conflicted
+++ resolved
@@ -82,14 +82,8 @@
 	 * @return URI of the form (secure)?https:http + "host:port".
 	 */
 	public static URI getUri(ServiceInstance instance) {
-<<<<<<< HEAD
-		String scheme = instance.getScheme();
+		String scheme = (instance.isSecure()) ? "https" : "http";
 		String uri = String.format("%s://%s:%s", scheme, instance.getHost(), instance.getPort());
-=======
-		String scheme = (instance.isSecure()) ? "https" : "http";
-		String uri = String.format("%s://%s:%s", scheme, instance.getHost(),
-				instance.getPort());
->>>>>>> fcc613bc
 		return URI.create(uri);
 	}
 
